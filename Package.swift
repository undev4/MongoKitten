import PackageDescription

let package = Package(
    name: "MongoKitten",
    dependencies: [
        .Package(url: "https://github.com/PlanTeam/BSON.git", majorVersion: 1),
<<<<<<< HEAD
        .Package(url: "https://github.com/IBM-Swift/BlueSocket.git", majorVersion: 0)
=======
        .Package(url: "https://github.com/IBM-Swift/BlueSocket.git", Version(0,0,4)),
        .Package(url: "https://github.com/johnno1962/NSLinux.git", majorVersion: 1, minor: 1)
>>>>>>> 1ff71249
    ]
)

let lib = Product(name: "MongoKitten", type: .Library(.Dynamic), modules: "MongoKitten")
products.append(lib)<|MERGE_RESOLUTION|>--- conflicted
+++ resolved
@@ -4,12 +4,8 @@
     name: "MongoKitten",
     dependencies: [
         .Package(url: "https://github.com/PlanTeam/BSON.git", majorVersion: 1),
-<<<<<<< HEAD
-        .Package(url: "https://github.com/IBM-Swift/BlueSocket.git", majorVersion: 0)
-=======
-        .Package(url: "https://github.com/IBM-Swift/BlueSocket.git", Version(0,0,4)),
+        .Package(url: "https://github.com/IBM-Swift/BlueSocket.git", majorVersion: 0),
         .Package(url: "https://github.com/johnno1962/NSLinux.git", majorVersion: 1, minor: 1)
->>>>>>> 1ff71249
     ]
 )
 
