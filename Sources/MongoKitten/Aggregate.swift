import NIO
import MongoKittenCore
import MongoClient

<<<<<<< HEAD
extension MongoCollection {
    /// The `aggregate` command will create an `AggregateBuilderPipeline` where data can be aggregated
    /// and be transformed in multiple `AggregateStage` operations
    ///
    /// # Hint:
    /// With Swift > 5.1 you can also use the function builders. See the documentation at `buildAggregate`
    ///
    /// # Example:
    /// ```
    /// let pipeline = collection.aggregate([
    ///     .match("name" == "Superman"),
    ///     .lookup(from: "addresses", "localField": "_id", "foreignField": "superheroID", newName: "address"),
    ///     .unwind(fieldPath: "$address")
    /// ])
    ///
    /// pipeline.decode(SomeDecodableType.self).forEach { yourStruct in
    ///	    // do sth. with your struct
    ///	}.whenFailure { error in
    ///	    // do sth. with the error
    /// }
    /// ```
    ///
    /// The same example with function builders:
    ///
    /// ```
    /// let pipeline = collection.buildAggregate {
    ///    match("name" == "Superman")
    ///    unwind(fieldPath: "$arrayItem")
    /// }
    /// ```
    ///
    /// - Parameter stages: an array of `AggregateBuilderStage`.
    /// - Returns: an `AggregateBuilderPipeline` that should be executed to get results
    public func aggregate(_ stages: [AggregateBuilderStage]) -> AggregateBuilderPipeline {
        var pipeline = AggregateBuilderPipeline(stages: stages)
        pipeline.collection = self
        return pipeline
    }
}

=======
>>>>>>> 97942830
public struct AggregateBuilderPipeline: QueryCursor {
    public typealias Element = Document
    internal var collection: MongoCollection!
    internal var writing = false
    internal var _comment: String?
    internal var _allowDiskUse: Bool?
    internal var _collation: Collation?
    internal var _readConcern: ReadConcern?
    
    public func allowDiskUse(_ allowDiskUse: Bool? = true) -> AggregateBuilderPipeline {
        var pipeline = self
        pipeline._allowDiskUse = allowDiskUse
        return pipeline
    }
    
    public func comment(_ comment: String?) -> AggregateBuilderPipeline {
        var pipeline = self
        pipeline._comment = comment
        return pipeline
    }
    
    public func collation(_ collation: Collation?) -> AggregateBuilderPipeline {
        var pipeline = self
        pipeline._collation = collation
        return pipeline
    }
    
    public func readConcern(_ readConcern: ReadConcern?) -> AggregateBuilderPipeline {
        var pipeline = self
        pipeline._readConcern = readConcern
        return pipeline
    }
    
    private func makeCommand() -> AggregateCommand {
        var documents = [Document]()
        documents.reserveCapacity(stages.count * 2)
        
        for stage in stages {
            documents.append(contentsOf: stage.stages)
        }
        
        var command = AggregateCommand(
            inCollection: collection.name,
            pipeline: documents
        )
        
        command.comment = _comment
        command.allowDiskUse = _allowDiskUse
        command.collation = _collation
        command.readConcern = _readConcern
        
        return command
    }
    
    public func getConnection() async throws -> MongoConnection {
        return try await collection.pool.next(for: .writable)
    }
    
    public func execute() async throws -> FinalizedCursor<AggregateBuilderPipeline> {
        let command = makeCommand()
        let connection = try await getConnection()
        
        #if DEBUG
        
        let minimalVersionRequired = stages.compactMap { \.minimalVersionRequired }.max()
        
        if let actualVersion = connection.wireVersion, let minimalVersion = minimalVersionRequired, actualVersion < minimalVersion {
            connection.logger.warning("Aggregation might fail since one or more aggregation stages require a higher MongoDB version than provided by the current connection.")
        }
        
        #endif
        
        let cursorReply = try await connection.executeCodable(
            command,
            decodeAs: CursorReply.self,
            namespace: self.collection.database.commandNamespace,
            in: self.collection.transaction,
            sessionId: self.collection.sessionId ?? connection.implicitSessionId
        )
        
        let cursor = MongoCursor(
            reply: cursorReply.cursor,
            in: self.collection.namespace,
            connection: connection,
            session: self.collection.session ?? connection.implicitSession,
            transaction: self.collection.transaction
        )
        
        return FinalizedCursor(basedOn: self, cursor: cursor)
    }
    
    public func transformElement(_ element: Document) throws -> Document {
        return element
    }
    
    var stages: [AggregateBuilderStage]
    
    internal init(stages: [AggregateBuilderStage]) {
        self.stages = stages
    }
    
    public func count() async throws -> Int {
        struct Count: Decodable {
            let count: Int
        }
        
        var pipeline = self
        pipeline.stages.append(.count(to: "count"))
        pipeline.stages.append(.project("count"))
        return try await pipeline.decode(Count.self).firstResult()?.count ?? 0
    }
    
    public func out(toCollection collectionName: String) async throws {
        var pipeline = self
        pipeline.stages.append(
            AggregateBuilderStage(document: [
                "$out": collectionName
            ])
        )
        pipeline.writing = true
        
        _ = try await pipeline.execute()
    }
}<|MERGE_RESOLUTION|>--- conflicted
+++ resolved
@@ -2,49 +2,6 @@
 import MongoKittenCore
 import MongoClient
 
-<<<<<<< HEAD
-extension MongoCollection {
-    /// The `aggregate` command will create an `AggregateBuilderPipeline` where data can be aggregated
-    /// and be transformed in multiple `AggregateStage` operations
-    ///
-    /// # Hint:
-    /// With Swift > 5.1 you can also use the function builders. See the documentation at `buildAggregate`
-    ///
-    /// # Example:
-    /// ```
-    /// let pipeline = collection.aggregate([
-    ///     .match("name" == "Superman"),
-    ///     .lookup(from: "addresses", "localField": "_id", "foreignField": "superheroID", newName: "address"),
-    ///     .unwind(fieldPath: "$address")
-    /// ])
-    ///
-    /// pipeline.decode(SomeDecodableType.self).forEach { yourStruct in
-    ///	    // do sth. with your struct
-    ///	}.whenFailure { error in
-    ///	    // do sth. with the error
-    /// }
-    /// ```
-    ///
-    /// The same example with function builders:
-    ///
-    /// ```
-    /// let pipeline = collection.buildAggregate {
-    ///    match("name" == "Superman")
-    ///    unwind(fieldPath: "$arrayItem")
-    /// }
-    /// ```
-    ///
-    /// - Parameter stages: an array of `AggregateBuilderStage`.
-    /// - Returns: an `AggregateBuilderPipeline` that should be executed to get results
-    public func aggregate(_ stages: [AggregateBuilderStage]) -> AggregateBuilderPipeline {
-        var pipeline = AggregateBuilderPipeline(stages: stages)
-        pipeline.collection = self
-        return pipeline
-    }
-}
-
-=======
->>>>>>> 97942830
 public struct AggregateBuilderPipeline: QueryCursor {
     public typealias Element = Document
     internal var collection: MongoCollection!
