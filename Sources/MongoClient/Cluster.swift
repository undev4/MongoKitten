import NIO
import Foundation
import NIOConcurrencyHelpers
import Logging
import DNSClient
import MongoCore

#if canImport(NIOTransportServices) && os(iOS)
import NIOTransportServices

public typealias _MongoPlatformEventLoopGroup = NIOTSEventLoopGroup
#else
public typealias _MongoPlatformEventLoopGroup = EventLoopGroup
#endif

public struct ClusterState {
    public let connectionState: MongoConnectionState
}

/// A high level ``MongoConnectionPool`` type tha is capable of "Service Discovery and Monitoring", automatically connects to new hosts. Is aware of a change in primary/secondary allocation.
///
/// Use this type for connecting to MongoDB unless you have a very specific usecase.
///
/// The ``MongoCluster`` uses ``MongoConnection`` instances under the hood to connect to specific servers, and run specific queries.s
///
/// **Usage**
///
/// ```swift
/// let cluster = try await MongoCluster(
///     lazyConnectingTo: ConnectionSettings("mongodb://localhost")
/// )
/// let database = cluster["testapp"]
/// let users = database["users"]
/// ```
public final class MongoCluster: MongoConnectionPool, @unchecked Sendable {
    public static func _newEventLoopGroup() -> _MongoPlatformEventLoopGroup {
        #if canImport(NIOTransportServices) && os(iOS)
        return NIOTSEventLoopGroup(loopCount: 1)
        #else
        return MultiThreadedEventLoopGroup(numberOfThreads: 1)
        #endif
    }
    
    private var _settings: ConnectionSettings {
        didSet {
            self._hosts = Set(_settings.hosts)
        }
    }
    
    /// The settings used to connect to MongoDB.
    ///
    /// - Note: Might differ from the originally provided settings, since Service Discovery and Monitoring might have discovered more nodes belonging to this MongoDB cluster.
    public private(set) var settings: ConnectionSettings {
        get { lock.withLock { _settings } }
        set {
            lock.withLockVoid { self._settings = newValue }
        }
    }

    private var dns: DNSClient?

    /// Triggers every time the cluster rediscovers
    public var didRediscover: (() -> ())? {
        get { lock.withLock { _didRediscover } }
        set { lock.withLockVoid { _didRediscover = newValue } }
    }
    private var _didRediscover: (() -> ())?

    /// Triggers every time the cluster rediscovers
    public var onStateChange: (@Sendable (ClusterState) -> ())? {
        get { lock.withLock { _onStateChange } }
        set { lock.withLockVoid { _onStateChange = newValue } }
    }
    private var _onStateChange: (@Sendable (ClusterState) -> ())?
    
    public let logger: Logger
    public let sessionManager = MongoSessionManager()

    /// The interval at which cluster discovery is triggered, at a minimum of 500 milliseconds
    ///
    /// - Note: This is not thread safe outside of the cluster's eventloop
    public var heartbeatFrequency = TimeAmount.seconds(10) {
        didSet {
            if heartbeatFrequency < .milliseconds(500) {
                heartbeatFrequency = .milliseconds(500)
            }
        }
    }

    /// The current state of the cluster's connection pool
    ///
    /// - Note: This is not thread safe outside of the cluster's eventloop
    public var connectionState: MongoConnectionState {
        if isClosed {
            return .closed
        }

        if !completedInitialDiscovery {
            return .connecting
        }

        let connectionCount = pool.count

        if connectionCount == 0 {
            return .disconnected
        }

        return .connected(connectionCount: connectionCount)
    }

    /// When set to true, read queries are also executed on slave instances of MongoDB
    ///
    /// - Note: This is not thread safe outside of the cluster's eventloop
    public var slaveOk = false {
        didSet {
            for connection in pool {
                connection.connection.slaveOk.store(self.slaveOk, ordering: .relaxed)
            }
        }
    }

    private let lock = NIOLock()
    
    /// A list of currently open connections
    private var _pool: [PooledConnection]
    private var pool: [PooledConnection] {
        get { lock.withLock { _pool } }
        set { lock.withLockVoid { _pool = newValue } }
    }
    
    /// The WireVersion used by this cluster's nodes
    public private(set) var wireVersion: WireVersion?

    /// If `true`, no connections will be opened and all existing connections will be shut down
    private var isClosed = false

    /// Used as a shortcut to not have to set a callback on `isDiscovering`
    private var completedInitialDiscovery = false
    private var isDiscovering = false
    public var checkLivelinessTimeAmount: TimeInterval?

    /// For initializers where additional initialization logic is kicked off in the background, the task in which this happens is stored here.
    ///
    /// - Note: To not introduce any race conditions on this property, this task is never nilled.
    private var initTask: Task<Void, Error>?

    private init(
        settings: ConnectionSettings,
        logger: Logger,
        eventLoopGroup: _MongoPlatformEventLoopGroup
    ) {
        self._settings = settings
        self._pool = []
        self._hosts = Set(settings.hosts)
        self.logger = logger
        self.group = eventLoopGroup
    }
    
    /// Connects to a cluster lazily, which means you don't know if the connection was successful until you start querying. This is useful when you need a cluster synchronously to query asynchronously
    ///
    /// This initializer also does not need to be `await`ed, making it useful for setting up an application, even under unreliable network conditions.
    ///
    /// - Parameters:
    ///     - settings: The details used to set up a connection to, and authenticate with MongoDB
    ///     - eventLoopGroup: If provided, an existing ``EventLoopGroup`` can be reused. By default, a new one will be created
    ///
    /// ```swift
    /// let cluster = try await MongoCluster(
    ///     lazyConnectingTo: ConnectionSettings("mongodb://localhost")
    /// )
    /// ```
    public convenience init(
        lazyConnectingTo settings: ConnectionSettings,
        logger: Logger = Logger(label: "org.orlandos-nl.mongokitten.cluster"),
        eventLoopGroup: _MongoPlatformEventLoopGroup = MongoCluster._newEventLoopGroup()
    ) throws {
        guard settings.hosts.count > 0 else {
            logger.error("No MongoDB servers were specified while creating a cluster")
            throw MongoError(.cannotConnect, reason: .noHostSpecified)
        }
        
        self.init(settings: settings, logger: logger, eventLoopGroup: eventLoopGroup)
        
        initTask = Task {
            // Kick off the connection process
            try await resolveSettings()
            
            await scheduleDiscovery()
            self.completedInitialDiscovery = true
        }
    }

    /// Connects to a cluster immediately, and awaits connection readiness.
    ///
    /// - Parameters:
    ///     - settings: The details used to set up a connection to, and authenticate with MongoDB
    ///     - allowFailure: If `true`, this method will always succeed - unless your settings are malformed.
    ///     - eventLoopGroup: If provided, an existing ``EventLoopGroup`` can be reused. By default, a new one will be created
    ///
    /// ```swift
    /// let cluster = try await MongoCluster(
    ///     connectingTo: ConnectionSettings("mongodb://localhost")
    /// )
    /// ```
    public convenience init(
        connectingTo settings: ConnectionSettings,
        allowFailure: Bool = false,
        logger: Logger = Logger(label: "org.orlandos-nl.mongokitten.cluster"),
        eventLoopGroup: _MongoPlatformEventLoopGroup = MongoCluster._newEventLoopGroup()
    ) async throws {
        guard settings.hosts.count > 0 else {
            logger.error("No MongoDB servers were specified while creating a cluster")
            throw MongoError(.cannotConnect, reason: .noHostSpecified)
        }

        self.init(settings: settings, logger: logger, eventLoopGroup: eventLoopGroup)

        // Resolve SRV hostnames
        try await resolveSettings()
        
        _ = try await _getConnection()
        
        // Establish initial connection
        await rediscover()
        self.completedInitialDiscovery = true

        // Check for connectivity
        if self.pool.count == 0, !allowFailure {
            throw MongoError(.cannotConnect, reason: .noAvailableHosts)
        }

        await scheduleDiscovery()
    }

    @MainActor private func scheduleDiscovery() {
        discovering?.cancel()
        discovering = Task { [heartbeatFrequency] in
            if isDiscovering { return }
            
            isDiscovering = true
            defer { isDiscovering = false }
            
            while !isClosed {
                await rediscover()
<<<<<<< HEAD
                didRediscover?()
=======
>>>>>>> e9223c13

                try await Task.sleep(nanoseconds: UInt64(heartbeatFrequency.nanoseconds))
            }
        }
    }

    @MainActor private var discovering: Task<Void, Error>?
    private var _hosts: Set<ConnectionSettings.Host>
    private var hosts: Set<ConnectionSettings.Host> {
        get { lock.withLock { _hosts } }
        set { lock.withLockVoid { _hosts = newValue } }
    }
    
    private var _discoveredHosts = Set<ConnectionSettings.Host>()
    private var discoveredHosts: Set<ConnectionSettings.Host> {
        get { lock.withLock { _discoveredHosts } }
        set { lock.withLockVoid { _discoveredHosts = newValue } }
    }
    private var undiscoveredHosts: Set<ConnectionSettings.Host> {
        return hosts.subtracting(discoveredHosts).subtracting(timeoutHosts)
    }
    private var _timeoutHosts = Set<ConnectionSettings.Host>()
    private var timeoutHosts: Set<ConnectionSettings.Host> {
        get { lock.withLock { _timeoutHosts } }
        set { lock.withLockVoid { _timeoutHosts = newValue } }
    }

    private func updateSDAM(from handshake: ServerHandshake) {
        if let wireVersion = wireVersion {
            self.wireVersion = min(handshake.maxWireVersion, wireVersion)
        } else {
            self.wireVersion = handshake.maxWireVersion
        }
        
        var hosts = handshake.hosts ?? []
        hosts += handshake.passives ?? []

        var topologyChanged = false

        for host in hosts {
            do {
                let host = try ConnectionSettings.Host(host, srv: false)
                topologyChanged = topologyChanged || lock.withLock {
                    if !self._hosts.contains(host) {
                        self._hosts.insert(host)
                        return true
                    } else {
                        return false
                    }
                }
            } catch { }
        }

        if topologyChanged {
            topologyDidChange()
        }
    }

    private func resolveSettings() async throws {
        guard settings.isSRV, let host = settings.hosts.first else {
            return
        }
        
        let client: DNSClient
        
        #if canImport(NIOTransportServices) && os(iOS)
        if let dnsServer = settings.dnsServer {
            let address = try SocketAddress(ipAddress: dnsServer, port: 53)
            client = try await DNSClient.connectTS(on: group, config: [address]).get()
        } else {
            client = try await DNSClient.connectTS(on: group).get()
        }
        #else
        if let dnsServer = settings.dnsServer {
            client = try await DNSClient.connect(on: group, host: dnsServer).get()
        } else {
            client = try await DNSClient.connect(on: group).get()
        }
        #endif
        
        var settings = settings
        settings.hosts = try await resolveSRV(host, on: client)
        self.settings = settings
        self.dns = client
    }

    private func resolveSRV(_ host: ConnectionSettings.Host, on client: DNSClient) async throws -> [ConnectionSettings.Host] {
        let prefix = "_mongodb._tcp."
        return try await client.getSRVRecords(from: prefix + host.hostname).get().map { record in
            return ConnectionSettings.Host(hostname: record.resource.domainName.string, port: host.port)
        }
    }
    
    let group: _MongoPlatformEventLoopGroup

    private func makeConnection(to host: ConnectionSettings.Host) async throws -> PooledConnection {
        if isClosed {
            throw MongoError(.cannotConnect, reason: .connectionClosed)
        }

        logger.info("Creating new connection to \(host)")
        discoveredHosts.insert(host)
        var settings = self.settings
        settings.hosts = [host]

        do {
            let connection = try await MongoConnection.connect(
                settings: settings,
                logger: logger,
                onGroup: group,
                resolver: self.dns,
                sessionManager: sessionManager
            )
            connection.slaveOk.store(slaveOk, ordering: .relaxed)

            /// Ensures we default to the cluster's lowest version
            if let connectionHandshake = await connection.serverHandshake {
                self.updateSDAM(from: connectionHandshake)
            }

            connection.closeFuture.whenComplete { [weak self, connection] _ in
                guard let me = self else { return }

                Task {
                    await me.remove(connection: connection, error: MongoError(.queryFailure, reason: .connectionClosed))
                }
            }

            return PooledConnection(host: host, connection: connection)
        } catch {
            logger.error("Connection to \(host) disconnected with error \(error)")
            
            lock.withLockVoid {
                self._timeoutHosts.insert(host)
                self._discoveredHosts.remove(host)
            }
            throw error
        }
    }

    /// Checks all known hosts for isMaster and writability
    private func rediscover() async {
        if isClosed {
            logger.info("Rediscovering, but the cluster is disconnected")
            return
        }

        self.wireVersion = nil

        await withTaskGroup(of: Void.self) { [settings] taskGroup in
            for pooledConnection in pool {
                let connection = pooledConnection.connection

                taskGroup.addTask {
                    await self.withQueryTimeout(self.heartbeatFrequency) {
                        do {
                            let handshake = try await connection.doHandshake(
                                clientDetails: nil,
                                credentials: settings.authentication
                            )
                            
                            self.updateSDAM(from: handshake)
                        } catch {
                            self.logger.error("Failed to do handshake: \(error)")
                            await self.remove(connection: connection, error: error)
                        }
                    }
                }
            }

            await taskGroup.waitForAll()
        }
        
        self.timeoutHosts = []
    }

    private func remove(connection: MongoConnection, error: Error) async {
        let pooledConnection: PooledConnection? = lock.withLock {
            if let index = self._pool.firstIndex(where: { $0.connection === connection }) {
                let pooledConnection = self._pool[index]
                self._discoveredHosts.remove(pooledConnection.host)
                return self._pool.remove(at: index)
            } else {
                return nil
            }
        }

        topologyDidChange()
        await pooledConnection?.connection.context.cancelQueries(error)
    }

    private func topologyDidChange() {
        guard let onStateChange else {
            return
        }

        onStateChange(.init(connectionState: connectionState))
    }

    fileprivate func findMatchingExistingConnection(writable: Bool) async -> PooledConnection? {
        var matchingConnection: PooledConnection?

        nextConnection: for pooledConnection in pool {
            let connection = pooledConnection.connection

            guard let handshakeResult = await connection.serverHandshake else {
                continue nextConnection
            }

            let unwritable = writable && handshakeResult.readOnly ?? false
            let unreadable = !self.slaveOk && !handshakeResult.ismaster

            if unwritable || unreadable {
                continue nextConnection
            }

            matchingConnection = pooledConnection
        }

        return matchingConnection
    }

    /// Attempts to create a connection up to `attempts` times
    /// If all's well, this returns a new connection with the requested specifications
    private func makeConnectionRecursively(for request: ConnectionPoolRequest, attempts: Int = 3) async throws -> MongoConnection {
        var attempts = attempts
        while true {
            do {
                if request.requirements.contains(.new) || request.requirements.contains(.notPooled) {
                    // There's no satisfying this request with an existing connection
                    return try await self._createExtraConnection(forRequest: request)
                } else {
                    return try await self._getConnection(writable: request.requirements.contains(.writable) || !slaveOk)
                }
            } catch {
                attempts -= 1
                
                if attempts < 0 {
                    throw error
                }
            }
        }
    }

    /// Gets a connection from the pool, or creates a new one if none are available. The returned connection matches the requirements of the request.
    public func next(for request: ConnectionPoolRequest) async throws -> MongoConnection {
        try await initTask?.value
        return try await self.makeConnectionRecursively(for: request)
    }

    /// Creates an extra connection to an already established host
    private func _createExtraConnection(forRequest request: ConnectionPoolRequest, emptyPoolError: Error? = nil) async throws -> MongoConnection {
        let pooledConnection = try await _getPooledConnection(
            writable: request.requirements.contains(.writable),
            emptyPoolError: emptyPoolError
        )
        
        let newPooledConnection = try await makeConnection(to: pooledConnection.host)
        
        if !request.requirements.contains(.notPooled) {
            lock.withLock {
                self._pool.append(newPooledConnection)
            }

            self.topologyDidChange()
        }
        
        return newPooledConnection.connection
    }
    
    private func _getPooledConnection(writable: Bool = true, emptyPoolError: Error? = nil) async throws -> PooledConnection {
        func createAndPoolConnection(toHost host: ConnectionSettings.Host) async throws -> PooledConnection {
            // make a connection to the provided host and add it to the pool
            let pooledConnection = try await makeConnection(to: host)

            lock.withLock {
                self._pool.append(pooledConnection)
            }

            guard let handshake = await pooledConnection.connection.serverHandshake else {
                throw MongoError(.cannotConnect, reason: .handshakeFailed)
            }

            let unwritable = writable && handshake.readOnly == true
            let unreadable = !self.slaveOk && !handshake.ismaster

            // check if the connection matches our requirements, if not we recursively try again for the next undiscovered host in our list
            if unwritable || unreadable {
                return try await self._getPooledConnection(writable: writable)
            } else {
                return pooledConnection
            }
        }

        if let matchingConnection = await findMatchingExistingConnection(writable: writable) {
            // If the server has been inactive for longer than `checkLivelinessTimeAmount`
            // Ping first to ensure it's actually alive
            // This prevents queries from stalling out and erroring on cloud providers
            // That proactively kill 'stale' or old TCP connections
            if
                let checkLivelinessTimeAmount,
                let lastQuery = await matchingConnection.connection.lastServerActivity,
                lastQuery.addingTimeInterval(checkLivelinessTimeAmount) < Date()
            {
                do {
                    // Check if the connection is alive and well
                    try await matchingConnection.connection.ping()

                    // Return it for use
                    return matchingConnection
                } catch {
                    // Remove the dead connection
                    await remove(connection: matchingConnection.connection, error: error)

                    // Create a new one instead!
                    return try await createAndPoolConnection(toHost: matchingConnection.host)
                }
            } else {
                return matchingConnection
            }
        }
        
        // we grab the first undiscovered host
        guard let host = undiscoveredHosts.first else {
            // if no undiscovered host exists we rediscover and update our list of undiscovered hosts
            await self.rediscover()
            
            // TODO: we can potentially populate a host value from the updated undiscovered host list and continue execution below the guard statement instead of throwing an error
            
            // we throw an error since we could not find a host to connect to
            self.logger.error("Couldn't find or create a connection to MongoDB with the requested specification. \(timeoutHosts.count) out of \(hosts.count) hosts were in timeout because no TCP connection could be established.")
            throw emptyPoolError ?? MongoError(.cannotConnect, reason: .noAvailableHosts)
        }

        return try await createAndPoolConnection(toHost: host)
    }

    private func _getConnection(writable: Bool = true, emptyPoolError: Error? = nil) async throws -> MongoConnection {
        try await _getPooledConnection(
            writable: writable,
            emptyPoolError: emptyPoolError
        ).connection
    }

    /// Closes all connections, and stops polling for cluster changes.
    ///
    /// - Warning: Any outstanding query results may be cancelled, but the sent query might still be executed.
    public func disconnect() async {
        logger.debug("Disconnecting MongoDB Cluster")
        self.wireVersion = nil
        self.isClosed = true
        self.completedInitialDiscovery = false
        let connections = self.pool
        self.pool = []
        self.discoveredHosts = []

        for pooledConnection in connections {
            await pooledConnection.connection.close()
        }
    }

    /// Prompts ``MongoCluster`` to close all connections, and connect to the remote(s) again.
    ///
    /// - Warning: Any outstanding query results may be cancelled, but the sent query might still be executed.
    ///
    /// - Note: This will also trigger a rediscovery of the cluster.
    public func reconnect() async throws {
        logger.debug("Reconnecting to MongoDB Cluster")
        await disconnect()
        self.isClosed = false
        self.completedInitialDiscovery = false
        _ = try await self.next(for: .writable)
        await rediscover()
        self.completedInitialDiscovery = true
        await scheduleDiscovery()
    }
}

fileprivate struct PooledConnection {
    let host: ConnectionSettings.Host
    let connection: MongoConnection
}<|MERGE_RESOLUTION|>--- conflicted
+++ resolved
@@ -242,10 +242,7 @@
             
             while !isClosed {
                 await rediscover()
-<<<<<<< HEAD
                 didRediscover?()
-=======
->>>>>>> e9223c13
 
                 try await Task.sleep(nanoseconds: UInt64(heartbeatFrequency.nanoseconds))
             }
