--- conflicted
+++ resolved
@@ -121,18 +121,13 @@
         var sections = [Section]()
         
         var sectionsSize = Int(header.bodyLength - 4)
-        let currentRemainder = buffer.readableBytes
         if flags.contains(.checksumPresent) {
             sectionsSize -= 4
         }
         let endReaderIndex = buffer.readerIndex + sectionsSize
         
         // minimum BSON size is 5, checksum is 4 bytes, so this works
-<<<<<<< HEAD
-        while buffer.readableBytes > 0, buffer.readableBytes - currentRemainder > 0 {
-=======
         while buffer.readableBytes > 0, buffer.readerIndex < endReaderIndex {
->>>>>>> 1b75dd02
             let kind = try buffer.assertLittleEndian() as UInt8
             switch kind {
             case 0: // body
